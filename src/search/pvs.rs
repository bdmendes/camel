use super::{
    constraint::SearchConstraint,
    movepick::MovePicker,
    table::{SearchTable, TableEntry, TableScore},
    Depth, MAX_DEPTH,
};
use crate::{
    evaluation::{position::MAX_POSITIONAL_GAIN, Evaluable, Score, ValueScore},
    position::{board::Piece, Color, Position},
};
use std::sync::{Arc, Mutex};

const MATE_SCORE: ValueScore = ValueScore::MIN + MAX_DEPTH as ValueScore + 1;

fn quiesce(
    position: &Position,
    mut alpha: ValueScore,
    beta: ValueScore,
    constraint: &SearchConstraint,
) -> (ValueScore, usize) {
    // Time limit reached
    if constraint.should_stop_search() {
        return (alpha, 1);
    }

    // If we are in check, the position is certainly not quiet,
    // so we must search all check evasions. Otherwise, search only captures
    let is_check = position.is_check();
    let static_evaluation = if is_check {
        alpha
    } else {
        let static_evaluation = position.value() * position.side_to_move.sign();

        // Standing pat: captures are not forced
        alpha = alpha.max(static_evaluation);

        // Beta cutoff: position is too good
        if static_evaluation >= beta {
            return (beta, 1);
        }

        // Delta pruning: sequence cannot improve the score
        if static_evaluation < alpha.saturating_sub(Piece::Queen.value()) {
            return (alpha, 1);
        }

        static_evaluation
    };

    let mut picker = MovePicker::<true>::new(position, is_check).peekable();

    // Stable position reached
    if picker.peek().is_none() {
        let score = if is_check { MATE_SCORE } else { static_evaluation };
        return (score, 1);
    }

    let mut count = 1;

    for (mov, _) in picker {
        // Delta prune move if it cannot improve the score
        if !is_check && mov.flag().is_capture() {
            let captured_piece =
                position.board.piece_color_at(mov.to()).map_or_else(|| Piece::Pawn, |p| p.0);
            if static_evaluation + captured_piece.value() + MAX_POSITIONAL_GAIN < alpha {
                continue;
            }
        }

        let (score, nodes) = quiesce(&position.make_move(mov), -beta, -alpha, constraint);
        let score = -score;
        count += nodes;

        if score > alpha {
            alpha = score;

            if score >= beta {
                break;
            }
        }
    }

    (alpha, count)
}

#[allow(clippy::too_many_arguments)]
fn pvs_recurse(
    position: &mut Position,
    depth: Depth,
    alpha: ValueScore,
    beta: ValueScore,
    table: Arc<Mutex<SearchTable>>,
    constraint: &mut SearchConstraint,
    do_zero_window: bool,
    extension: Depth,
    reduction: Depth,
) -> (ValueScore, usize) {
    let mut count = 0;

    if do_zero_window {
        let (score, nodes) = pvs::<false>(
            position,
<<<<<<< HEAD
            depth.saturating_sub(reduction).saturating_sub(1) + extension,
=======
            depth.saturating_add(extension).saturating_sub(reduction).saturating_sub(1),
>>>>>>> 9c6418af
            -alpha - 1,
            -alpha,
            table.clone(),
            constraint,
        );
        count += nodes;
        let score = -score;
        if score <= alpha || score >= beta {
            return (score, count);
        }
    }

    let (score, nodes) = pvs::<false>(
        position,
<<<<<<< HEAD
        depth.saturating_sub(1) + extension,
=======
        depth.saturating_add(extension).saturating_sub(1),
>>>>>>> 9c6418af
        -beta,
        -alpha,
        table,
        constraint,
    );
    count += nodes;
    (-score, count)
}

pub fn may_be_zugzwang(position: &Position) -> bool {
    let pieces_bb = position.board.pieces_bb(Piece::Queen)
        | position.board.pieces_bb(Piece::Rook)
        | position.board.pieces_bb(Piece::Bishop)
        | position.board.pieces_bb(Piece::Knight);
    let white_pieces_bb = pieces_bb & position.board.occupancy_bb(Color::White);
    let black_pieces_bb = pieces_bb & position.board.occupancy_bb(Color::Black);
    white_pieces_bb.is_empty() || black_pieces_bb.is_empty()
}

fn pvs<const ROOT: bool>(
    position: &mut Position,
    depth: Depth,
    mut alpha: ValueScore,
    mut beta: ValueScore,
    table: Arc<Mutex<SearchTable>>,
    constraint: &mut SearchConstraint,
) -> (ValueScore, usize) {
    if ROOT {
        table.lock().unwrap().prepare_for_new_search(position.fullmove_number);
    }

    let repeated_times = constraint.repeated(position);
    let twofold_repetition = repeated_times >= 2;
    let threefold_repetition = repeated_times >= 3;

    if !ROOT {
        // Detect history-related draws
        if position.halfmove_clock >= 100 || threefold_repetition {
            return (0, 1);
        }

        // Get known score from transposition table
        if !twofold_repetition {
            if let Some(tt_entry) = table.lock().unwrap().get_table_score(position, depth) {
                match tt_entry {
                    TableScore::Exact(score) => return (score, 1),
                    TableScore::LowerBound(score) => alpha = alpha.max(score),
                    TableScore::UpperBound(score) => beta = beta.min(score),
                }
            }
        }

        // Beta cutoff: position is too good
        if alpha >= beta {
            return (alpha, 1);
        }

        // Time limit reached
        if constraint.should_stop_search() {
            return (alpha, 1);
        }
    }

    // Max depth reached; search for quiet position
    if depth == 0 {
        return quiesce(position, alpha, beta, constraint);
    }

    let mut count = 1;

    let is_check = position.is_check();

    // Null move pruning
    if !ROOT && !is_check && !twofold_repetition && depth > 3 && !may_be_zugzwang(position) {
        position.side_to_move = position.side_to_move.opposite();
        let (score, nodes) =
            pvs::<false>(position, depth - 3, -beta, -alpha, table.clone(), constraint);
        position.side_to_move = position.side_to_move.opposite();

        count += nodes;
        let score = -score;

        if score >= beta {
            return (beta, count);
        }
    }

    let mut picker = MovePicker::<false>::new(position, table.clone(), depth).peekable();

    // Detect checkmate and stalemate
    if picker.peek().is_none() {
        let score = if is_check { MATE_SCORE - depth as ValueScore } else { 0 };
        return (score, count);
    }

    let original_alpha = alpha;
    let mut best_move = picker.peek().map(|(mov, _)| *mov).unwrap();

    for (i, (mov, _)) in picker.enumerate() {
        let mut new_position = position.make_move(mov);
        let puts_in_check = new_position.is_check();

        constraint.visit_position(&new_position, mov.flag().is_reversible());
        let (score, nodes) = pvs_recurse(
            &mut new_position,
            depth,
            alpha,
            beta,
            table.clone(),
            constraint,
            i > 0,
            if is_check { 1 } else { 0 },
            if depth > 2
                && !is_check
                && !puts_in_check
                && mov.flag().is_quiet()
                && i > 0
                && beta - alpha == 1
            {
                1
            } else {
                0
            },
        );
        constraint.leave_position();

        count += nodes;

        if score > alpha {
            best_move = mov;
            alpha = score;

            if score >= beta {
                if mov.flag().is_quiet() {
                    table.lock().unwrap().put_killer_move(depth, mov);
                }
                break;
            }
        }
    }

    if !constraint.should_stop_search() {
        let entry = TableEntry {
            depth,
            score: if alpha <= original_alpha {
                TableScore::UpperBound(alpha)
            } else if alpha >= beta {
                TableScore::LowerBound(alpha)
            } else {
                TableScore::Exact(alpha)
            },
            best_move,
        };

        table.lock().unwrap().insert_entry::<ROOT>(position, entry);
    }

    (alpha, count)
}

pub fn search_single(
    position: &Position,
    guess: ValueScore,
    depth: Depth,
    table: Arc<Mutex<SearchTable>>,
    constraint: &mut SearchConstraint,
) -> (Score, usize) {
    let depth = depth.min(MAX_DEPTH);
    let mut position = *position;

    let mut all_count = 0;

    const WINDOW_SIZE: ValueScore = 100;
    let mut lower_bound = guess - WINDOW_SIZE;
    let mut upper_bound = guess + WINDOW_SIZE;

    for cof in 1.. {
        let (score, count) =
            pvs::<true>(&mut position, depth, lower_bound, upper_bound, table.clone(), constraint);
        all_count += count;

        if !constraint.should_stop_search() {
            // Search failed low; increase lower bound and try again
            if score <= lower_bound {
                lower_bound = std::cmp::max(
                    ValueScore::MIN + 1,
                    lower_bound.saturating_sub(WINDOW_SIZE.saturating_mul(cof)),
                );
                continue;
            }

            // Search failed high; increase upper bound and try again
            if score >= upper_bound {
                upper_bound = upper_bound.saturating_add(WINDOW_SIZE.saturating_mul(cof));
                continue;
            }
        }

        return if score.abs() >= MATE_SCORE.abs() {
            let pv = table.lock().unwrap().get_pv(&position, depth);
            let plys_to_mate = pv.len() as u8;
            (
                Score::Mate(
                    if score > 0 {
                        position.side_to_move
                    } else {
                        position.side_to_move.opposite()
                    },
                    (plys_to_mate + 1) / 2,
                ),
                all_count,
            )
        } else {
            (Score::Value(score), all_count)
        };
    }

    unreachable!()
}

#[cfg(test)]
mod tests {
    use super::*;
    use crate::{position::fen::FromFen, search::table::DEFAULT_TABLE_SIZE_MB};

    fn expect_search(
        fen: &str,
        depth: Depth,
        expected_moves: Vec<&str>,
        expected_score: Option<Score>,
    ) {
        let position = Position::from_fen(fen).unwrap();
        let table = Arc::new(Mutex::new(SearchTable::new(DEFAULT_TABLE_SIZE_MB)));
        let mut constraint = SearchConstraint::default();

        let score = search_single(&position, 0, depth, table.clone(), &mut constraint).0;
        let pv = table.lock().unwrap().get_pv(&position, depth);

        assert!(pv.len() >= expected_moves.len());

        for (mov, i) in pv.iter().map(|m| m.to_string()).enumerate() {
            if mov >= expected_moves.len() {
                break;
            }
            assert_eq!(i, expected_moves[mov]);
        }

        if let Some(expected_score) = expected_score {
            assert_eq!(score, expected_score);
        }
    }

    #[test]
    fn mate_us_1() {
        expect_search(
            "rnb1r2k/pR3Qpp/2p5/4N3/3P3P/2q5/P2p1PP1/5K1R w - - 1 20",
            2,
            vec!["f7e8"],
            Some(Score::Mate(Color::White, 1)),
        );
    }

    #[test]
    fn mate_them_2() {
        expect_search(
            "rnb1r1k1/pR3ppp/2p5/4N3/3P1Q1P/3p4/P4PP1/q4K1R w - - 3 19",
            6,
            vec!["b7b1", "a1b1", "f4c1", "b1c1"],
            Some(Score::Mate(Color::Black, 2)),
        );
    }

    #[test]
    fn mate_us_3() {
        expect_search(
            "rnb1r1k1/pR3ppp/2p5/4N3/3P1Q1P/2qp4/P4PP1/5K1R b - - 2 18",
            7,
            vec!["c3a1", "b7b1", "a1b1", "f4c1", "b1c1"],
            Some(Score::Mate(Color::Black, 3)),
        );
    }
}<|MERGE_RESOLUTION|>--- conflicted
+++ resolved
@@ -100,11 +100,7 @@
     if do_zero_window {
         let (score, nodes) = pvs::<false>(
             position,
-<<<<<<< HEAD
-            depth.saturating_sub(reduction).saturating_sub(1) + extension,
-=======
             depth.saturating_add(extension).saturating_sub(reduction).saturating_sub(1),
->>>>>>> 9c6418af
             -alpha - 1,
             -alpha,
             table.clone(),
@@ -119,11 +115,7 @@
 
     let (score, nodes) = pvs::<false>(
         position,
-<<<<<<< HEAD
-        depth.saturating_sub(1) + extension,
-=======
         depth.saturating_add(extension).saturating_sub(1),
->>>>>>> 9c6418af
         -beta,
         -alpha,
         table,
